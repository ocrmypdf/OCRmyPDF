# © 2019 James R. Barlow: github.com/jbarlow83
#
# This file is part of OCRmyPDF.
#
# OCRmyPDF is free software: you can redistribute it and/or modify
# it under the terms of the GNU General Public License as published by
# the Free Software Foundation, either version 3 of the License, or
# (at your option) any later version.
#
# OCRmyPDF is distributed in the hope that it will be useful,
# but WITHOUT ANY WARRANTY; without even the implied warranty of
# MERCHANTABILITY or FITNESS FOR A PARTICULAR PURPOSE.  See the
# GNU General Public License for more details.
#
# You should have received a copy of the GNU General Public License
# along with OCRmyPDF.  If not, see <http://www.gnu.org/licenses/>.

import os
import sys
from pathlib import Path
from subprocess import DEVNULL, PIPE, CalledProcessError, Popen, run

import pytest

from ocrmypdf.exceptions import ExitCode
from ocrmypdf.helpers import check_pdf

# pytest.helpers is dynamic
# pylint: disable=no-member,redefined-outer-name

run_ocrmypdf = pytest.helpers.run_ocrmypdf
run_ocrmypdf_api = pytest.helpers.run_ocrmypdf


<<<<<<< HEAD
def test_stdin(spoof_tesseract_noop, ocrmypdf_exec, resources, outpdf):
=======
def test_stdin(ocrmypdf_exec, resources, outpdf):
>>>>>>> 0f942fb7
    input_file = str(resources / 'francais.pdf')
    output_file = str(outpdf)

    # Runs: ocrmypdf - output.pdf < testfile.pdf
    with open(input_file, 'rb') as input_stream:
        p_args = ocrmypdf_exec + [
            '-',
            output_file,
            '--plugin',
            'tests/plugins/tesseract_noop.py',
        ]
        p = run(p_args, stdout=PIPE, stderr=PIPE, stdin=input_stream)
        assert p.returncode == ExitCode.ok


def test_stdout(ocrmypdf_exec, resources, outpdf):
    if 'COV_CORE_DATAFILE' in os.environ:
        pytest.skip(msg="Coverage uses stdout")

    input_file = str(resources / 'francais.pdf')
    output_file = str(outpdf)

    # Runs: ocrmypdf francais.pdf - > test_stdout.pdf
    with open(output_file, 'wb') as output_stream:
        p_args = ocrmypdf_exec + [
            input_file,
            '-',
            '--plugin',
            'tests/plugins/tesseract_noop.py',
        ]
        p = run(p_args, stdout=output_stream, stderr=PIPE, stdin=DEVNULL)
        assert p.returncode == ExitCode.ok

    assert check_pdf(output_file)


@pytest.mark.skipif(
    sys.version_info[0:3] >= (3, 6, 4), reason="issue fixed in Python 3.6.4"
)
@pytest.mark.skipif(os.name == 'nt', reason="POSIX problem")
def test_closed_streams(ocrmypdf_exec, resources, outpdf):
    input_file = str(resources / 'francais.pdf')
    output_file = str(outpdf)

    def evil_closer():
        os.close(0)
        os.close(1)

    p_args = ocrmypdf_exec + [
        input_file,
        output_file,
        '--plugin',
        'tests/plugins/tesseract_noop.py',
    ]
    p = Popen(  # pylint: disable=subprocess-popen-preexec-fn
        p_args,
        close_fds=True,
        stdout=None,
        stderr=PIPE,
        stdin=None,
        preexec_fn=evil_closer,
    )
    out, err = p.communicate()
    print(err.decode())
    assert p.returncode == ExitCode.ok


@pytest.mark.skipif(sys.version_info >= (3, 7, 0), reason='better utf-8')
@pytest.mark.skipif(
    Path('/etc/alpine-release').exists(), reason="invalid test on alpine"
)
@pytest.mark.skipif(os.name == 'nt', reason="invalid test on Windows")
def test_bad_locale(monkeypatch):
    monkeypatch.setenv('LC_ALL', 'C')
    p, out, err = run_ocrmypdf('a', 'b')
    assert out == '', "stdout not clean"
    assert p.returncode != 0
    assert 'configured to use ASCII as encoding' in err, "should whine"


@pytest.mark.xfail(
    os.name == 'nt' and sys.version_info < (3, 8),
    reason="Windows does not like this; not sure how to fix",
)
def test_dev_null(resources):
    if 'COV_CORE_DATAFILE' in os.environ:
        pytest.skip(msg="Coverage uses stdout")

    p, out, err = run_ocrmypdf(
        resources / 'trivial.pdf',
        os.devnull,
        '--force-ocr',
        '--plugin',
        'tests/plugins/tesseract_noop.py',
    )
    assert p.returncode == 0, "could not send output to /dev/null"
    assert len(out) == 0, "wrote to stdout"<|MERGE_RESOLUTION|>--- conflicted
+++ resolved
@@ -32,11 +32,7 @@
 run_ocrmypdf_api = pytest.helpers.run_ocrmypdf
 
 
-<<<<<<< HEAD
-def test_stdin(spoof_tesseract_noop, ocrmypdf_exec, resources, outpdf):
-=======
 def test_stdin(ocrmypdf_exec, resources, outpdf):
->>>>>>> 0f942fb7
     input_file = str(resources / 'francais.pdf')
     output_file = str(outpdf)
 
