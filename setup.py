--- conflicted
+++ resolved
@@ -216,20 +216,12 @@
         'ocrmypdf/lib/compile_leptonica.py:ffi'
     ],
     install_requires=[
-<<<<<<< HEAD
         'ruffus>=2.6.3',
         'Pillow>=2.4.0',
         'reportlab>=3.1.44',
         'PyPDF2>=1.25.1',
-        'img2pdf>=0.2.0'
-=======
-        'ruffus',
-        'Pillow',
-        'reportlab',
-        'PyPDF2',
-        'img2pdf',
-        'cffi'
->>>>>>> ec3d92ad
+        'img2pdf>=0.2.0',
+        'cffi>=1.5.0'
     ],
     tests_require=tests_require,
     entry_points={
