--- conflicted
+++ resolved
@@ -72,12 +72,8 @@
         "pikepdf >= 2.10.0",
         'Pillow >= 8.1.2',
         'pluggy >= 0.13.0, < 1.0',
-<<<<<<< HEAD
-        'reportlab >= 3.3.0',  # oldest released version with sane image handling
+        'reportlab >= 3.5.66',
         'setuptools',
-=======
-        'reportlab >= 3.5.66',
->>>>>>> a861c58d
         'tqdm >= 4',
     ],
     tests_require=tests_require,
