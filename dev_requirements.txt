--- conflicted
+++ resolved
@@ -1,18 +1,10 @@
-<<<<<<< HEAD
-check-manifest >= 0.33
-twine >= 1.8.1
-coverage >= 4.2
-GitPython == 2.1.0
-setuptools-scm >= 1.11.1, != 1.13.1
-setuptools_scm_git_archive == 1.0
-=======
 check-manifest >= 0.34
 twine >= 1.8.1
 coverage >= 4.3.1
 pytest-xdist >= 1.15.0
+GitPython == 2.1.0
 
 # Known good versions: 1.11.1
 # Known broken versions: 1.15.0
 setuptools-scm == 1.11.1
-setuptools-scm-git-archive == 1.0
->>>>>>> 48269239
+setuptools-scm-git-archive == 1.0